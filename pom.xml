<?xml version="1.0" encoding="UTF-8"?>
<project xmlns="http://maven.apache.org/POM/4.0.0"
         xmlns:xsi="http://www.w3.org/2001/XMLSchema-instance"
         xsi:schemaLocation="http://maven.apache.org/POM/4.0.0 http://maven.apache.org/maven-v4_0_0.xsd">

    <modelVersion>4.0.0</modelVersion>

    <parent>
        <groupId>io.confluent</groupId>
        <artifactId>common</artifactId>
        <version>5.4.4-SNAPSHOT</version>
    </parent>

    <artifactId>rest-utils-parent</artifactId>
    <packaging>pom</packaging>
    <name>rest-utils-parent</name>
    <organization>
        <name>Confluent, Inc.</name>
        <url>http://confluent.io</url>
    </organization>
    <url>http://confluent.io</url>
    <description>
        Confluent REST Utils provides a small framework and utilities for writing Java
        REST APIs using Jersey, Jackson, Jetty, and Hibernate Validator.
    </description>

    <licenses>
        <license>
            <name>Apache License 2.0</name>
            <url>http://www.apache.org/licenses/LICENSE-2.0.html</url>
            <distribution>repo</distribution>
        </license>
    </licenses>

    <scm>
        <connection>scm:git:git://github.com/confluentinc/rest-utils.git</connection>
        <developerConnection>scm:git:git@github.com:confluentinc/rest-utils.git</developerConnection>
        <url>https://github.com/confluentinc/rest-utils</url>
        <tag>HEAD</tag>
    </scm>

    <modules>
        <module>core</module>
        <module>test</module>
        <module>examples</module>
        <module>package</module>
    </modules>

    <properties>
        <activation.version>1.1.1</activation.version>
        <apache.httpclient.version>4.5.13</apache.httpclient.version>
        <confluent.maven.repo>http://packages.confluent.io/maven/</confluent.maven.repo>
        <jersey.version>2.34</jersey.version>
        <hibernate.validator.version>6.1.7.Final</hibernate.validator.version>
        <jetty.version>9.4.40.v20210413</jetty.version>
        <asynchttpclient.version>2.2.0</asynchttpclient.version>
<<<<<<< HEAD
        <checkstyle.suppressions.location>checkstyle/suppressions.xml</checkstyle.suppressions.location>
        <guava.version>24.1.1-jre</guava.version>
        <netty.version>4.1.62.Final</netty.version>
=======
        <guava.version>30.1.1-jre</guava.version>
>>>>>>> 3f19812d
    </properties>

    <repositories>
        <repository>
            <id>confluent</id>
            <name>Confluent</name>
            <url>${confluent.maven.repo}</url>
        </repository>
    </repositories>

    <dependencyManagement>
        <dependencies>
            <!--this is for children-->
            <dependency>
                <groupId>io.confluent</groupId>
                <artifactId>rest-utils</artifactId>
                <version>${project.version}</version>
            </dependency>
            <dependency>
                <groupId>io.confluent</groupId>
                <artifactId>rest-utils-test</artifactId>
                <version>${project.version}</version>
                <scope>test</scope>
            </dependency>

            <!--our actual deps-->
            <dependency>
                <groupId>org.glassfish.jersey.containers</groupId>
                <artifactId>jersey-container-servlet</artifactId>
                <version>${jersey.version}</version>
            </dependency>
            <!-- Jersey dependency that was available in the JDK before Java 9 -->
            <dependency>
                <groupId>javax.activation</groupId>
                <artifactId>activation</artifactId>
                <version>${activation.version}</version>
            </dependency>
            <dependency>
                <groupId>org.glassfish.jersey.ext</groupId>
                <artifactId>jersey-bean-validation</artifactId>
                <version>${jersey.version}</version>
                <exclusions>
                    <exclusion>
                        <groupId>org.hibernate.validator</groupId>
                        <artifactId>hibernate-validator</artifactId>
                    </exclusion>
                </exclusions>
            </dependency>
            <dependency>
                <groupId>org.hibernate.validator</groupId>
                <artifactId>hibernate-validator</artifactId>
                <version>${hibernate.validator.version}</version>
            </dependency>
            <dependency>
                <groupId>org.glassfish.jersey.inject</groupId>
                <artifactId>jersey-hk2</artifactId>
                <version>${jersey.version}</version>
            </dependency>
            <dependency>
                <groupId>org.glassfish.jersey.media</groupId>
                <artifactId>jersey-media-json-jackson</artifactId>
                <version>${jersey.version}</version>
                <exclusions>
                    <exclusion>
                        <groupId>com.fasterxml.jackson.core</groupId>
                        <artifactId>jackson-annotations</artifactId>
                    </exclusion>
                </exclusions>
            </dependency>

            <dependency>
                <groupId>org.eclipse.jetty</groupId>
                <artifactId>jetty-jmx</artifactId>
                <version>${jetty.version}</version>
            </dependency>
            <dependency>
                <groupId>org.eclipse.jetty</groupId>
                <artifactId>jetty-server</artifactId>
                <version>${jetty.version}</version>
            </dependency>
            <dependency>
                <groupId>org.eclipse.jetty</groupId>
                <artifactId>jetty-servlet</artifactId>
                <version>${jetty.version}</version>
            </dependency>
            <dependency>
                <groupId>org.eclipse.jetty</groupId>
                <artifactId>jetty-servlets</artifactId>
                <version>${jetty.version}</version>
            </dependency>
            <dependency>
                <groupId>org.eclipse.jetty</groupId>
                <artifactId>jetty-jaas</artifactId>
                <version>${jetty.version}</version>
            </dependency>
            <dependency>
                <groupId>org.eclipse.jetty.websocket</groupId>
                <artifactId>javax-websocket-server-impl</artifactId>
                <version>${jetty.version}</version>
            </dependency>
            <dependency>
                <groupId>com.fasterxml.jackson.jaxrs</groupId>
                <artifactId>jackson-jaxrs-json-provider</artifactId>
                <version>${jackson.version}</version>
            </dependency>
            <dependency>
                <groupId>com.fasterxml.jackson.jaxrs</groupId>
                <artifactId>jackson-jaxrs-base</artifactId>
                <version>${jackson.version}</version>
            </dependency>
            <dependency>
                <groupId>com.fasterxml.jackson.core</groupId>
                <artifactId>jackson-annotations</artifactId>
                <version>${jackson.version}</version>
            </dependency>
            <dependency>
                <groupId>org.glassfish.jersey</groupId>
                <artifactId>jersey-bom</artifactId>
                <version>${jersey.version}</version>
                <type>pom</type>
                <scope>import</scope>
            </dependency>
            <dependency>
                <groupId>org.apache.httpcomponents</groupId>
                <artifactId>httpclient</artifactId>
                <version>${apache.httpclient.version}</version>
            </dependency>
            <!--test-->
            <dependency>
                <groupId>org.glassfish.jersey.test-framework</groupId>
                <artifactId>jersey-test-framework-core</artifactId>
                <version>${jersey.version}</version>
            </dependency>
            <dependency>
                <groupId>org.glassfish.jersey.test-framework.providers</groupId>
                <artifactId>jersey-test-framework-provider-jetty</artifactId>
                <version>${jersey.version}</version>
            </dependency>
        </dependencies>
    </dependencyManagement>

    <build>
        <plugins>
            <plugin>
                <artifactId>maven-assembly-plugin</artifactId>
                <configuration>
                    <descriptors>
                        <descriptor>src/assembly/package.xml</descriptor>
                    </descriptors>
                </configuration>
            </plugin>
            <plugin>
                <groupId>org.apache.maven.plugins</groupId>
                <artifactId>maven-checkstyle-plugin</artifactId>
                <executions>
                    <execution>
                        <id>validate</id>
                        <phase>validate</phase>
                        <goals>
                            <goal>check</goal>
                        </goals>
                    </execution>
                </executions>
            </plugin>
        </plugins>
    </build>
</project><|MERGE_RESOLUTION|>--- conflicted
+++ resolved
@@ -54,13 +54,9 @@
         <hibernate.validator.version>6.1.7.Final</hibernate.validator.version>
         <jetty.version>9.4.40.v20210413</jetty.version>
         <asynchttpclient.version>2.2.0</asynchttpclient.version>
-<<<<<<< HEAD
         <checkstyle.suppressions.location>checkstyle/suppressions.xml</checkstyle.suppressions.location>
-        <guava.version>24.1.1-jre</guava.version>
+        <guava.version>30.1.1-jre</guava.version>
         <netty.version>4.1.62.Final</netty.version>
-=======
-        <guava.version>30.1.1-jre</guava.version>
->>>>>>> 3f19812d
     </properties>
 
     <repositories>
