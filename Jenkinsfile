#!/usr/bin/env groovy

common {
  slackChannel = '#clients-eng'
<<<<<<< HEAD
  upstreamProjects = 'confluentinc/common/master'
=======
  upstreamProjects = 'confluentinc/common'
>>>>>>> ec82c74a
}<|MERGE_RESOLUTION|>--- conflicted
+++ resolved
@@ -2,9 +2,5 @@
 
 common {
   slackChannel = '#clients-eng'
-<<<<<<< HEAD
-  upstreamProjects = 'confluentinc/common/master'
-=======
   upstreamProjects = 'confluentinc/common'
->>>>>>> ec82c74a
 }