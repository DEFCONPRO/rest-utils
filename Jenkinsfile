#!/usr/bin/env groovy

common {
<<<<<<< HEAD
  slackChannel = '#c3-oncall'
  upstreamProjects = 'confluentinc/common-docker'
=======
  slackChannel = '#c3-alerts'
  upstreamProjects = 'confluentinc/common'
>>>>>>> e028b889
}<|MERGE_RESOLUTION|>--- conflicted
+++ resolved
@@ -1,11 +1,6 @@
 #!/usr/bin/env groovy
 
 common {
-<<<<<<< HEAD
-  slackChannel = '#c3-oncall'
-  upstreamProjects = 'confluentinc/common-docker'
-=======
   slackChannel = '#c3-alerts'
   upstreamProjects = 'confluentinc/common'
->>>>>>> e028b889
 }