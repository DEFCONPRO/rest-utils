#!/usr/bin/env groovy

common {
  slackChannel = '#clients-eng'
<<<<<<< HEAD
  upstreamProjects = 'confluentinc/common/3.4.x'
=======
  upstreamProjects = 'confluentinc/common'
>>>>>>> 6f2e619d
}<|MERGE_RESOLUTION|>--- conflicted
+++ resolved
@@ -2,9 +2,5 @@
 
 common {
   slackChannel = '#clients-eng'
-<<<<<<< HEAD
-  upstreamProjects = 'confluentinc/common/3.4.x'
-=======
   upstreamProjects = 'confluentinc/common'
->>>>>>> 6f2e619d
 }