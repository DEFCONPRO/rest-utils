/*
 * Copyright 2015 Confluent Inc.
 *
 * Licensed under the Apache License, Version 2.0 (the "License");
 * you may not use this file except in compliance with the License.
 * You may obtain a copy of the License at
 *
 * http://www.apache.org/licenses/LICENSE-2.0
 *
 * Unless required by applicable law or agreed to in writing, software
 * distributed under the License is distributed on an "AS IS" BASIS,
 * WITHOUT WARRANTIES OR CONDITIONS OF ANY KIND, either express or implied.
 * See the License for the specific language governing permissions and
 * limitations under the License.
 */

package io.confluent.rest;

import org.junit.Before;
import org.junit.Test;

import java.util.Properties;

import javax.ws.rs.WebApplicationException;
import javax.ws.rs.core.Response;

import io.confluent.rest.entities.ErrorMessage;
import io.confluent.rest.exceptions.RestException;
import io.confluent.rest.exceptions.WebApplicationExceptionMapper;

import static org.junit.Assert.*;

public class WebApplicationExceptionMapperTest {

  private WebApplicationExceptionMapper mapper;

  @Before
  public void setUp() {
    Properties props = new Properties();
    props.setProperty("debug", "false");
    RestConfig config = new TestRestConfig(props);
    mapper = new WebApplicationExceptionMapper(config);
  }

  @Test
  public void testRestException() {
    Response response = mapper.toResponse(new RestException("msg", 400, 1000));
    assertEquals(400, response.getStatus());
    ErrorMessage out = (ErrorMessage)response.getEntity();
    assertEquals("msg", out.getMessage());
    assertEquals(1000, out.getErrorCode());
  }

  @Test
  public void testNonRestWebApplicationException() {
    Response response = mapper.toResponse(new WebApplicationException("msg", 400));
    assertEquals(400, response.getStatus());
    ErrorMessage out = (ErrorMessage)response.getEntity();
    assertEquals("msg", out.getMessage());
    assertEquals(400, out.getErrorCode());
  }

<<<<<<< HEAD
  @Test
  public void testRestException4xx() {
    Response response = mapper.toResponse(new RestException("msg", 422, 1000));
    assertEquals(422, response.getStatus());
    ErrorMessage out = (ErrorMessage)response.getEntity();
    assertEquals("msg", out.getMessage());
    assertEquals(1000, out.getErrorCode());

    response = mapper.toResponse(new RestException("msg", 417, 1000));
    assertEquals(417, response.getStatus());
    out = (ErrorMessage)response.getEntity();
    assertEquals("msg", out.getMessage());
    assertEquals(1000, out.getErrorCode());

    try {
      response = mapper.toResponse(new RestException("msg", 1000, 1000));
      fail("Illegal http status code should have failed");
    } catch(IllegalArgumentException e) {

    }
  }
=======
>>>>>>> 14e22cdd
}<|MERGE_RESOLUTION|>--- conflicted
+++ resolved
@@ -60,7 +60,6 @@
     assertEquals(400, out.getErrorCode());
   }
 
-<<<<<<< HEAD
   @Test
   public void testRestException4xx() {
     Response response = mapper.toResponse(new RestException("msg", 422, 1000));
@@ -82,6 +81,4 @@
 
     }
   }
-=======
->>>>>>> 14e22cdd
 }