--- conflicted
+++ resolved
@@ -7,10 +7,6 @@
 
 import java.io.File;
 import java.io.IOException;
-<<<<<<< HEAD
-import java.net.ServerSocket;
-=======
->>>>>>> 46044259
 import java.security.KeyPair;
 import java.security.cert.X509Certificate;
 import java.util.HashMap;
@@ -90,7 +86,6 @@
       throws Exception {
     props.setProperty(RestConfig.SUPPRESS_STACK_TRACE_IN_RESPONSE, "false");
     startHttpServer("https");
-<<<<<<< HEAD
 
     startHttpClient("https");
     ContentResponse response = httpClient.newRequest(server.getURI())
@@ -118,35 +113,6 @@
         .accept(MediaType.TEXT_HTML)
         .send();
 
-=======
-
-    startHttpClient("https");
-    ContentResponse response = httpClient.newRequest(server.getURI())
-        .path("/test/path")
-        .accept(MediaType.TEXT_HTML)
-        // make Host different from SNI (localhost)
-        .header("Host", "abc.com")
-        .send();
-
-    String responseValue = response.getContentAsString();
-    assertEquals(400, response.getStatus());
-    assertTrue(responseValue.toLowerCase().contains("host does not match sni"));
-    assertTrue(responseValue.toLowerCase().contains("caused by"));
-  }
-
-  @Test
-  public void test_http_handledServerExceptionDoesNotDisplayStackTraceForInvalidAuthentication()
-      throws Exception {
-    startHttpServer("http");
-
-    startHttpClient("http");
-    ContentResponse response = httpClient
-        .newRequest(server.getURI())
-        .path("/test/path")
-        .accept(MediaType.TEXT_HTML)
-        .send();
-
->>>>>>> 46044259
     String responseValue = response.getContentAsString().toLowerCase();
 
     assertEquals(500, response.getStatus());
@@ -257,22 +223,6 @@
     certs.put(alias, cCert);
   }
 
-<<<<<<< HEAD
-  public static int getFreePort() {
-    for (int attempt = 0; attempt < 10; attempt++) {
-      try (ServerSocket socket = new ServerSocket(0)) {
-        int port = socket.getLocalPort();
-        assert port > 0;
-        return port;
-      } catch (IOException e) {
-        // skip for next retry
-      }
-    }
-    return 0;
-  }
-
-=======
->>>>>>> 46044259
   private static class TestApplication extends Application<TestRestConfig> {
 
     TestApplication(TestRestConfig restConfig) {
