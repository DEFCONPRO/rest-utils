--- conflicted
+++ resolved
@@ -277,25 +277,7 @@
       context.setBaseResource(staticResources);
     }
 
-<<<<<<< HEAD
-    String authMethod = config.getString(RestConfig.AUTHENTICATION_METHOD_CONFIG);
-    if (enableBasicAuth(authMethod)) {
-      String realm = getConfiguration().getString(RestConfig.AUTHENTICATION_REALM_CONFIG);
-      List<String> roles = getConfiguration().getList(RestConfig.AUTHENTICATION_ROLES_CONFIG);
-      final SecurityHandler securityHandler = createSecurityHandler(realm, roles);
-      context.setSecurityHandler(securityHandler);
-    }
-=======
-    if (config.getBoolean(RestConfig.ENABLE_GZIP_COMPRESSION_CONFIG)) {
-      FilterHolder gzipFilter = new FilterHolder(AsyncGzipFilter.class);
-      // do not check if .gz file already exists for the requested resource
-      gzipFilter.setInitParameter("checkGzExists", "false");
-      gzipFilter.setInitParameter("methods", "GET,POST");
-      context.addFilter(gzipFilter, "/*", null);
-    }
-
     configureSecurityHandler(context);
->>>>>>> 83b46006
 
     List<String> unsecurePaths = config.getList(RestConfig.AUTHENTICATION_SKIP_PATHS);
     setUnsecurePathConstraints(context, unsecurePaths);
@@ -355,7 +337,6 @@
     return server;
   }
 
-<<<<<<< HEAD
   public Handler wrapWithGzipHandler(Handler handler) {
     if (config.getBoolean(RestConfig.ENABLE_GZIP_COMPRESSION_CONFIG)) {
       GzipHandler gzip = new GzipHandler();
@@ -372,7 +353,9 @@
    */
   protected void registerWebSocketEndpoints(ServerContainer container) {
 
-=======
+  }
+
+
   protected void configureSecurityHandler(ServletContextHandler context) {
     String authMethod = config.getString(RestConfig.AUTHENTICATION_METHOD_CONFIG);
     if (enableBasicAuth(authMethod)) {
@@ -381,7 +364,6 @@
       final SecurityHandler securityHandler = createBasicSecurityHandler(realm, roles);
       context.setSecurityHandler(securityHandler);
     }
->>>>>>> 83b46006
   }
 
   static void setUnsecurePathConstraints(
