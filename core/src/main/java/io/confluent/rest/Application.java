--- conflicted
+++ resolved
@@ -21,10 +21,6 @@
 import static java.util.Collections.emptyMap;
 
 import com.fasterxml.jackson.databind.ObjectMapper;
-<<<<<<< HEAD
-
-=======
->>>>>>> 7872b919
 import com.google.common.annotations.VisibleForTesting;
 import io.confluent.rest.auth.AuthUtil;
 import io.confluent.rest.exceptions.ConstraintViolationExceptionMapper;
@@ -138,10 +134,6 @@
     if (customRequestLog == null) {
       Slf4jRequestLogWriter logWriter = new Slf4jRequestLogWriter();
       logWriter.setLoggerName(config.getString(RestConfig.REQUEST_LOGGER_NAME_CONFIG));
-<<<<<<< HEAD
-
-=======
->>>>>>> 7872b919
       // %{ms}T logs request time in milliseconds
       requestLog = new CustomRequestLog(logWriter, requestLogFormat());
     } else {
