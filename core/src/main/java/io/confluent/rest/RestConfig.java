--- conflicted
+++ resolved
@@ -58,7 +58,6 @@
       "Name of the SLF4J logger to write the NCSA Common Log Format request log.";
   protected static final String REQUEST_LOGGER_NAME_DEFAULT = "io.confluent.rest-utils.requests";
 
-<<<<<<< HEAD
   public static final String METRICS_JMX_PREFIX_CONFIG = "metrics.jmx.prefix";
   protected static final String METRICS_JMX_PREFIX_DOC =
       "Prefix to apply to metric names for the default JMX reporter.";
@@ -84,12 +83,8 @@
       "of new metric creation. The JmxReporter is always included to register JMX statistics.";
   protected static final String METRICS_REPORTER_CLASSES_DEFAULT = "";
 
-  static {
-    config = new ConfigDef()
-=======
   public static ConfigDef baseConfigDef() {
     return new ConfigDef()
->>>>>>> 251ad571
         .define(DEBUG_CONFIG, Type.BOOLEAN,
                 DEBUG_CONFIG_DEFAULT, Importance.HIGH, DEBUG_CONFIG_DOC)
         .define(PORT_CONFIG, Type.INT, PORT_CONFIG_DEFAULT, Importance.HIGH,
@@ -121,30 +116,17 @@
                 Importance.LOW, METRICS_NUM_SAMPLES_DOC);
   }
 
-<<<<<<< HEAD
   private static Time defaultTime = new SystemTime();
 
-  public RestConfig() {
-    super(config, new TreeMap<Object,Object>());
-  }
-
-  public RestConfig(Map<?, ?> props) {
-    super(config, props);
-  }
-
-  public Time getTime() {
-    return defaultTime;
-  }
-
-  public static void main(String[] args) {
-    System.out.println(config.toHtmlTable());
-=======
   public RestConfig(ConfigDef definition, Map<?, ?> originals) {
     super(definition, originals);
   }
 
   public RestConfig(ConfigDef definition) {
     super(definition, new TreeMap<Object,Object>());
->>>>>>> 251ad571
+  }
+
+  public Time getTime() {
+    return defaultTime;
   }
 }