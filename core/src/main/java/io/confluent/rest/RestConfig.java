/*
 * Copyright 2014 Confluent Inc.
 *
 * Licensed under the Apache License, Version 2.0 (the "License");
 * you may not use this file except in compliance with the License.
 * You may obtain a copy of the License at
 *
 * http://www.apache.org/licenses/LICENSE-2.0
 *
 * Unless required by applicable law or agreed to in writing, software
 * distributed under the License is distributed on an "AS IS" BASIS,
 * WITHOUT WARRANTIES OR CONDITIONS OF ANY KIND, either express or implied.
 * See the License for the specific language governing permissions and
 * limitations under the License.
 */

package io.confluent.rest;

import org.apache.kafka.common.config.AbstractConfig;
import org.apache.kafka.common.config.ConfigDef;
import org.apache.kafka.common.config.ConfigDef.Type;
import org.apache.kafka.common.config.ConfigDef.Importance;
import io.confluent.common.utils.SystemTime;
import io.confluent.common.utils.Time;
import io.confluent.rest.extension.ResourceExtension;

import java.time.Duration;
import java.util.Arrays;
import java.util.Collections;
import java.util.List;
import java.util.Map;
import java.util.TreeMap;

import static java.util.Collections.emptyList;

public class RestConfig extends AbstractConfig {
  public static final String DEBUG_CONFIG = "debug";
  protected static final String DEBUG_CONFIG_DOC =
      "Boolean indicating whether extra debugging information is generated in some "
      + "error response entities.";
  protected static final boolean DEBUG_CONFIG_DEFAULT = false;

  @Deprecated
  public static final String PORT_CONFIG = "port";
  protected static final String PORT_CONFIG_DOC =
      "DEPRECATED: port to listen on for new HTTP connections. Use listeners instead.";
  protected static final int PORT_CONFIG_DEFAULT = 8080;

  public static final String LISTENERS_CONFIG = "listeners";
  protected static final String LISTENERS_DOC =
      "List of listeners. http and https are supported. Each listener must include the protocol, "
      + "hostname, and port. For example: http://myhost:8080, https://0.0.0.0:8081";
  // TODO: add a default value when `PORT_CONFIG` is deleted.
  protected static final String LISTENERS_DEFAULT = "";

  public static final String RESPONSE_MEDIATYPE_PREFERRED_CONFIG = "response.mediatype.preferred";
  protected static final String RESPONSE_MEDIATYPE_PREFERRED_CONFIG_DOC =
      "An ordered list of the server's preferred media types used for responses, "
      + "from most preferred to least.";
  protected static final String RESPONSE_MEDIATYPE_PREFERRED_CONFIG_DEFAULT = "application/json";

  public static final String RESPONSE_MEDIATYPE_DEFAULT_CONFIG = "response.mediatype.default";
  protected static final String RESPONSE_MEDIATYPE_DEFAULT_CONFIG_DOC =
      "The default response media type that should be used if no specify types are requested in "
      + "an Accept header.";
  protected static final String RESPONSE_MEDIATYPE_DEFAULT_CONFIG_DEFAULT = "application/json";

  public static final String SHUTDOWN_GRACEFUL_MS_CONFIG = "shutdown.graceful.ms";
  protected static final String SHUTDOWN_GRACEFUL_MS_DOC =
      "Amount of time to wait after a shutdown request for outstanding requests to complete.";
  protected static final String SHUTDOWN_GRACEFUL_MS_DEFAULT = "1000";

  public static final String ACCESS_CONTROL_ALLOW_ORIGIN_CONFIG = "access.control.allow.origin";
  protected static final String ACCESS_CONTROL_ALLOW_ORIGIN_DOC =
      "Set value for Jetty Access-Control-Allow-Origin header";
  protected static final String ACCESS_CONTROL_ALLOW_ORIGIN_DEFAULT = "";

  public static final String ACCESS_CONTROL_SKIP_OPTIONS = "access.control.skip.options";
  protected static final String ACCESS_CONTROL_SKIP_OPTIONS_DOC =
          "Whether to skip authentication for OPTIONS requests";
  protected static final boolean ACCESS_CONTROL_SKIP_OPTIONS_DEFAULT = true;

  public static final String ACCESS_CONTROL_ALLOW_METHODS = "access.control.allow.methods";
  protected static final String ACCESS_CONTROL_ALLOW_METHODS_DOC =
      "Set value to Jetty Access-Control-Allow-Origin header for specified methods";
  protected static final String ACCESS_CONTROL_ALLOW_METHODS_DEFAULT = "";

  public static final String ACCESS_CONTROL_ALLOW_HEADERS = "access.control.allow.headers";
  protected static final String ACCESS_CONTROL_ALLOW_HEADERS_DOC =
      "Set value to Jetty Access-Control-Allow-Origin header for specified headers. "
      + "Leave blank to use Jetty's default.";
  protected static final String ACCESS_CONTROL_ALLOW_HEADERS_DEFAULT = "";

  public static final String REQUEST_LOGGER_NAME_CONFIG = "request.logger.name";
  protected static final String REQUEST_LOGGER_NAME_DOC =
      "Name of the SLF4J logger to write the NCSA Common Log Format request log.";
  protected static final String REQUEST_LOGGER_NAME_DEFAULT = "io.confluent.rest-utils.requests";

  public static final String METRICS_JMX_PREFIX_CONFIG = "metrics.jmx.prefix";
  protected static final String METRICS_JMX_PREFIX_DOC =
      "Prefix to apply to metric names for the default JMX reporter.";
  protected static final String METRICS_JMX_PREFIX_DEFAULT = "rest-utils";

  public static final String METRICS_SAMPLE_WINDOW_MS_CONFIG = "metrics.sample.window.ms";
  protected static final String METRICS_SAMPLE_WINDOW_MS_DOC =
      "The metrics system maintains a configurable number of samples over a fixed window size. "
      + "This configuration controls the size of the window. For example we might maintain two "
      + "samples each measured over a 30 second period. When a window expires we erase and "
      + "overwrite the oldest window.";
  protected static final long METRICS_SAMPLE_WINDOW_MS_DEFAULT = 30000;

  public static final String METRICS_NUM_SAMPLES_CONFIG = "metrics.num.samples";
  protected static final String METRICS_NUM_SAMPLES_DOC =
      "The number of samples maintained to compute metrics.";
  protected static final int METRICS_NUM_SAMPLES_DEFAULT = 2;

  public static final String METRICS_REPORTER_CLASSES_CONFIG = "metric.reporters";
  protected static final String METRICS_REPORTER_CLASSES_DOC =
      "A list of classes to use as metrics reporters. Implementing the "
      + "<code>MetricReporter</code> interface allows plugging in classes that will be notified "
      + "of new metric creation. The JmxReporter is always included to register JMX statistics.";
  protected static final String METRICS_REPORTER_CLASSES_DEFAULT = "";

  public static final String METRICS_TAGS_CONFIG = "metrics.tag.map";
  protected static final String METRICS_TAGS_DOC =
      "A comma separated list of metrics tag entries of the form <tag_name>:<tag_value>. This can"
      + " be used to specify additional tags during deployment like data center, instance "
      + "details, etc.";
  protected static final String METRICS_TAGS_DEFAULT = "";

  public static final String SSL_KEYSTORE_LOCATION_CONFIG = "ssl.keystore.location";
  protected static final String SSL_KEYSTORE_LOCATION_DOC =
      "Location of the keystore file to use for SSL. This is required for HTTPS.";
  protected static final String SSL_KEYSTORE_LOCATION_DEFAULT = "";
  public static final String SSL_KEYSTORE_PASSWORD_CONFIG = "ssl.keystore.password";
  protected static final String SSL_KEYSTORE_PASSWORD_DOC =
      "The store password for the keystore file.";
  protected static final String SSL_KEYSTORE_PASSWORD_DEFAULT = "";
  public static final String SSL_KEY_PASSWORD_CONFIG = "ssl.key.password";
  protected static final String SSL_KEY_PASSWORD_DOC =
      "The password of the private key in the keystore file.";
  protected static final String SSL_KEY_PASSWORD_DEFAULT = "";
  public static final String SSL_KEYSTORE_TYPE_CONFIG = "ssl.keystore.type";
  protected static final String SSL_KEYSTORE_TYPE_DOC =
      "The type of keystore file.";
  protected static final String SSL_KEYSTORE_TYPE_DEFAULT = "JKS";
  public static final String SSL_KEYMANAGER_ALGORITHM_CONFIG = "ssl.keymanager.algorithm";
  protected static final String SSL_KEYMANAGER_ALGORITHM_DOC =
      "The algorithm used by the key manager factory for SSL connections. "
      + "Leave blank to use Jetty's default.";
  protected static final String SSL_KEYMANAGER_ALGORITHM_DEFAULT = "";
  public static final String SSL_TRUSTSTORE_LOCATION_CONFIG = "ssl.truststore.location";
  protected static final String SSL_TRUSTSTORE_LOCATION_DOC =
      "Location of the trust store. Required only to authenticate HTTPS clients.";
  protected static final String SSL_TRUSTSTORE_LOCATION_DEFAULT = "";
  public static final String SSL_TRUSTSTORE_PASSWORD_CONFIG = "ssl.truststore.password";
  protected static final String SSL_TRUSTSTORE_PASSWORD_DOC =
      "The store password for the trust store file.";
  protected static final String SSL_TRUSTSTORE_PASSWORD_DEFAULT = "";
  public static final String SSL_TRUSTSTORE_TYPE_CONFIG = "ssl.truststore.type";
  protected static final String SSL_TRUSTSTORE_TYPE_DOC =
      "The type of trust store file.";
  protected static final String SSL_TRUSTSTORE_TYPE_DEFAULT = "JKS";
  public static final String SSL_TRUSTMANAGER_ALGORITHM_CONFIG = "ssl.trustmanager.algorithm";
  protected static final String SSL_TRUSTMANAGER_ALGORITHM_DOC =
      "The algorithm used by the trust manager factory for SSL connections. "
      + "Leave blank to use Jetty's default.";
  protected static final String SSL_TRUSTMANAGER_ALGORITHM_DEFAULT = "";
  public static final String SSL_PROTOCOL_CONFIG = "ssl.protocol";
  protected static final String SSL_PROTOCOL_DOC =
      "The SSL protocol used to generate the SslContextFactory.";
  protected static final String SSL_PROTOCOL_DEFAULT = "TLS";
  public static final String SSL_PROVIDER_CONFIG = "ssl.provider";
  protected static final String SSL_PROVIDER_DOC =
      "The SSL security provider name. Leave blank to use Jetty's default.";
  protected static final String SSL_PROVIDER_DEFAULT = "";
  public static final String SSL_CLIENT_AUTHENTICATION_CONFIG = "ssl.client.authentication";
  public static final String SSL_CLIENT_AUTHENTICATION_NONE = "NONE";
  public static final String SSL_CLIENT_AUTHENTICATION_REQUESTED = "REQUESTED";
  public static final String SSL_CLIENT_AUTHENTICATION_REQUIRED = "REQUIRED";
  protected static final String SSL_CLIENT_AUTHENTICATION_DOC =
      "SSL mutual auth. Set to NONE to disable SSL client authentication, set to REQUESTED to "
          + "request but not require SSL client authentication, and set to REQUIRED to require SSL "
          + "client authentication.";
  public static final ConfigDef.ValidString SSL_CLIENT_AUTHENTICATION_VALIDATOR =
      ConfigDef.ValidString.in(
          SSL_CLIENT_AUTHENTICATION_NONE,
          SSL_CLIENT_AUTHENTICATION_REQUESTED,
          SSL_CLIENT_AUTHENTICATION_REQUIRED
      );
  @Deprecated
  public static final String SSL_CLIENT_AUTH_CONFIG = "ssl.client.auth";
  protected static final String SSL_CLIENT_AUTH_DOC =
      "Whether or not to require the https client to authenticate via the server's trust store. " 
          + "Deprecated; please use " + SSL_CLIENT_AUTHENTICATION_CONFIG + " instead.";
  protected static final boolean SSL_CLIENT_AUTH_DEFAULT = false;
  public static final String SSL_ENABLED_PROTOCOLS_CONFIG = "ssl.enabled.protocols";
  protected static final String SSL_ENABLED_PROTOCOLS_DOC =
      "The list of protocols enabled for SSL connections. Comma-separated list. "
      + "Leave blank to use Jetty's defaults.";
  protected static final String SSL_ENABLED_PROTOCOLS_DEFAULT = "";
  public static final String SSL_CIPHER_SUITES_CONFIG = "ssl.cipher.suites";
  protected static final String SSL_CIPHER_SUITES_DOC =
      "A list of SSL cipher suites. Leave blank to use Jetty's defaults.";
  protected static final String SSL_CIPHER_SUITES_DEFAULT = "";
  public static final String SSL_ENDPOINT_IDENTIFICATION_ALGORITHM_CONFIG =
      "ssl.endpoint.identification.algorithm";
  protected static final String SSL_ENDPOINT_IDENTIFICATION_ALGORITHM_DOC =
      "The endpoint identification algorithm to validate the server hostname using the "
      + "server certificate.";
  protected static final String SSL_ENDPOINT_IDENTIFICATION_ALGORITHM_DEFAULT = null;

  public static final String AUTHENTICATION_METHOD_CONFIG = "authentication.method";
  public static final String AUTHENTICATION_METHOD_NONE = "NONE";
  public static final String AUTHENTICATION_METHOD_BASIC = "BASIC";
  public static final String AUTHENTICATION_METHOD_BEARER = "BEARER";
  public static final String AUTHENTICATION_METHOD_DOC =
      "Method of authentication. Must be BASIC or BEARER to enable authentication. "
      + "For BASIC, you must supply a valid JAAS config file for the "
      + "'java.security.auth.login.config' system property for the appropriate authentication "
      + "provider. For BEARER, you must implement your own Application.createAuthenticator() "
      + "& Application.createLoginService() methods.";
  public static final ConfigDef.ValidString AUTHENTICATION_METHOD_VALIDATOR =
      ConfigDef.ValidString.in(
          AUTHENTICATION_METHOD_NONE,
          AUTHENTICATION_METHOD_BASIC,
          AUTHENTICATION_METHOD_BEARER
      );
  public static final String AUTHENTICATION_REALM_CONFIG = "authentication.realm";
  public static final String AUTHENTICATION_REALM_DOC =
      "Security realm to be used in authentication.";
  public static final String AUTHENTICATION_ROLES_CONFIG = "authentication.roles";
  public static final String AUTHENTICATION_ROLES_DOC = "Valid roles to authenticate against.";
  public static final List<String> AUTHENTICATION_ROLES_DEFAULT =
      Collections.unmodifiableList(Arrays.asList("*"));

  public static final String AUTHENTICATION_SKIP_PATHS = "authentication.skip.paths";
  public static final String AUTHENTICATION_SKIP_PATHS_DOC = "Comma separated list of paths that "
                                                             + "can be "
                                                             + "accessed without authentication";
  public static final String AUTHENTICATION_SKIP_PATHS_DEFAULT = "";

  public static final String WEBSOCKET_PATH_PREFIX_CONFIG = "websocket.path.prefix";
  public static final String WEBSOCKET_PATH_PREFIX_DOC =
      "Path under which this app can register websocket endpoints.";

  public static final String ENABLE_GZIP_COMPRESSION_CONFIG = "compression.enable";
  protected static final String ENABLE_GZIP_COMPRESSION_DOC = "Enable gzip compression";
  private static final boolean ENABLE_GZIP_COMPRESSION_DEFAULT = true;

  public static final String RESOURCE_EXTENSION_CLASSES_CONFIG = "resource.extension.classes";
  private static final String RESOURCE_EXTENSION_CLASSES_DOC = ""
      + "Zero or more classes that implement '" + ResourceExtension.class.getName()
      + "'. Each extension type will be called to add extensions to the rest server on start up.";

  public static final String REST_SERVLET_INITIALIZERS_CLASSES_CONFIG =
      "rest.servlet.initializor.classes";
  public static final String REST_SERVLET_INITIALIZERS_CLASSES_DOC =
      "Defines one or more initializer for the rest endpoint's ServletContextHandler. "
          + "Each initializer must implement Consumer<ServletContextHandler>. "
          + "It will be called to perform initialization of the handler, in order. "
          + "This is an internal feature and subject to change, "
          + "including changes to the Jetty version";

  public static final String WEBSOCKET_SERVLET_INITIALIZERS_CLASSES_CONFIG =
      "websocket.servlet.initializor.classes";
  public static final String WEBSOCKET_SERVLET_INITIALIZERS_CLASSES_DOC =
      "Defines one or more initializer for the websocket endpoint's ServletContextHandler. "
          + "Each initializer must implement Consumer<ServletContextHandler>. "
          + "It will be called to perform custom initialization of the handler, in order. "
          + "This is an internal feature and subject to change, "
          + "including changes to the Jetty version";

<<<<<<< HEAD
  public static final String IDLE_TIMEOUT_MS_CONFIG = "idle.timeout.ms";
  public static final String IDLE_TIMEOUT_MS_DOC =
          "The number of milliseconds to hold an idle session open for.";
  public static final long IDLE_TIMEOUT_MS_DEFAULT = 30_000;
=======
  // CHECKSTYLE_RULES.OFF: MethodLength

  private static final String DOS_FILTER_ENABLED_CONFIG = "dos.filter.enabled";
  private static final String DOS_FILTER_ENABLED_DOC =
      "Whether to enable DosFilter for the application. Default is false.";
  private static final boolean DOS_FILTER_ENABLED_DEFAULT = false;

  private static final String DOS_FILTER_MAX_REQUESTS_PER_SEC_CONFIG =
      "dos.filter.max.requests.per.sec";
  private static final String DOS_FILTER_MAX_REQUESTS_PER_SEC_DOC =
      "Maximum number of requests from a connection per second. Requests in excess of this are "
          + "first delayed, then throttled. Default is 25.";
  private static final int DOS_FILTER_MAX_REQUESTS_PER_SEC_DEFAULT = 25;

  private static final String DOS_FILTER_DELAY_MS_CONFIG = "dos.filter.delay.ms";
  private static final String DOS_FILTER_DELAY_MS_DOC =
      "Delay imposed on all requests over the rate limit, before they are considered at all: 100 "
          + "(ms) = Default, -1 = Reject request, 0 = No delay, any other value = Delay in ms";
  private static final Duration DOS_FILTER_DELAY_MS_DEFAULT = Duration.ofMillis(100);

  private static final String DOS_FILTER_MAX_WAIT_MS_CONFIG = "dos.filter.max.wait.ms";
  private static final String DOS_FILTER_MAX_WAIT_MS_DOC =
      "Length of time, in ms, to blocking wait for the throttle semaphore. Default is 50 ms.";
  private static final Duration DOS_FILTER_MAX_WAIT_MS_DEFAULT = Duration.ofMillis(50);

  private static final String DOS_FILTER_THROTTLED_REQUESTS_CONFIG =
      "dos.filter.throttled.requests";
  private static final String DOS_FILTER_THROTTLED_REQUESTS_DOC =
      "Number of requests over the rate limit able to be considered at once. Default is 5.";
  private static final int DOS_FILTER_THROTTLED_REQUESTS_DEFAULT = 5;

  private static final String DOS_FILTER_THROTTLE_MS_CONFIG = "dos.filter.throttle.ms";
  private static final String DOS_FILTER_THROTTLE_MS_DOC =
      "Length of time, in ms, to async wait for semaphore. Default is 30000L.";
  private static final Duration DOS_FILTER_THROTTLE_MS_DEFAULT = Duration.ofSeconds(30);

  private static final String DOS_FILTER_MAX_REQUEST_MS_CONFIG = "dos.filter.max.requests.ms";
  private static final String DOS_FILTER_MAX_REQUEST_MS_DOC =
      "Length of time, in ms, to allow the request to run. Default is 30000L.";
  private static final Duration DOS_FILTER_MAX_REQUEST_MS_DEFAULT = Duration.ofSeconds(30);

  private static final String DOS_FILTER_MAX_IDLE_TRACKER_MS_CONFIG =
      "dos.filter.max.idle.tracker.ms";
  private static final String DOS_FILTER_MAX_IDLE_TRACKER_MS_DOC =
      "Length of time, in ms, to keep track of request rates for a connection, before deciding "
          + "that the user has gone away, and discarding it. Default is 30000L.";
  private static final Duration DOS_FILTER_MAX_IDLE_TRACKER_MS_DEFAULT = Duration.ofSeconds(30);

  private static final String DOS_FILTER_INSERT_HEADERS_CONFIG = "dos.filter.insert.headers";
  private static final String DOS_FILTER_INSERT_HEADERS_DOC =
      "If true, insert the DoSFilter headers into the response. Defaults to true.";
  private static final boolean DOS_FILTER_INSERT_HEADERS_DEFAULT = true;

  private static final String DOS_FILTER_TRACK_SESSIONS_CONFIG = "dos.filter.track.sessions";
  private static final String DOS_FILTER_TRACK_SESSIONS_DOC =
      "If true, usage rate is tracked by session if a session exists. Defaults to true.";
  private static final boolean DOS_FILTER_TRACK_SESSIONS_DEFAULT = true;

  private static final String DOS_FILTER_REMOTE_PORT_CONFIG = "dos.filter.remote.port";
  private static final String DOS_FILTER_REMOTE_PORT_DOC =
      "If true and session tracking is not used, then rate is tracked by IP and port (effectively "
          + "connection). Defaults to false.";
  private static final boolean DOS_FILTER_REMOTE_PORT_DEFAULT = false;

  private static final String DOS_FILTER_IP_WHITELIST_CONFIG = "dos.filter.ip.whitelist";
  private static final String DOS_FILTER_IP_WHITELIST_DOC =
      "A comma-separated list of IP addresses that will not be rate limited.";
  private static final List<String> DOS_FILTER_IP_WHITELIST_DEFAULT = emptyList();

  private static final String DOS_FILTER_MANAGED_ATTR_CONFIG = "dos.filter.managed.attr";
  private static final String DOS_FILTER_MANAGED_ATTR_DOC =
      "If set to true, then this servlet is set as a ServletContext attribute with the filter "
          + "name as the attribute name. This allows a context external mechanism (for example, "
          + "JMX via ContextHandler.MANAGED_ATTRIBUTES) to manage the configuration of the filter."
          + "Default is false.";
  private static final boolean DOS_FILTER_MANAGED_ATTR_DEFAULT = false;
>>>>>>> 70a694c0

  public static ConfigDef baseConfigDef() {
    return baseConfigDef(
        PORT_CONFIG_DEFAULT,
        LISTENERS_DEFAULT
    );
  }

  public static ConfigDef baseConfigDef(
      int port,
      String listeners
  ) {
    return baseConfigDef(
        port,
        listeners,
        RESPONSE_MEDIATYPE_PREFERRED_CONFIG_DEFAULT,
        RESPONSE_MEDIATYPE_DEFAULT_CONFIG_DEFAULT,
        METRICS_JMX_PREFIX_DEFAULT
    );
  }

  public static ConfigDef baseConfigDef(
      int port,
      String listeners,
      String responseMediatypePreferred,
      String responseMediatypeDefault
  ) {
    return baseConfigDef(
        port,
        listeners,
        responseMediatypePreferred,
        responseMediatypeDefault,
        METRICS_JMX_PREFIX_DEFAULT
    );
  }

  public static ConfigDef baseConfigDef(
      int port,
      String listeners,
      String responseMediatypePreferred,
      String responseMediatypeDefault,
      String metricsJmxPrefix
  ) {
    return incompleteBaseConfigDef()
        .define(
            PORT_CONFIG,
            Type.INT,
            port,
            Importance.LOW,
            PORT_CONFIG_DOC
        ).define(
            LISTENERS_CONFIG,
            Type.LIST,
            listeners,
            Importance.HIGH,
            LISTENERS_DOC
        ).define(
            RESPONSE_MEDIATYPE_PREFERRED_CONFIG,
            Type.LIST,
            responseMediatypePreferred,
            Importance.LOW,
            RESPONSE_MEDIATYPE_PREFERRED_CONFIG_DOC
        ).define(
            RESPONSE_MEDIATYPE_DEFAULT_CONFIG,
            Type.STRING,
            responseMediatypeDefault,
            Importance.LOW,
            RESPONSE_MEDIATYPE_DEFAULT_CONFIG_DOC
        ).define(
            METRICS_JMX_PREFIX_CONFIG,
            Type.STRING,
            metricsJmxPrefix,
            Importance.LOW,
            METRICS_JMX_PREFIX_DOC
        );
  }

  // CHECKSTYLE_RULES.OFF: MethodLength
  @SuppressWarnings("deprecation")
  private static ConfigDef incompleteBaseConfigDef() {
    // CHECKSTYLE_RULES.ON: MethodLength
    return new ConfigDef()
        .define(
            DEBUG_CONFIG,
            Type.BOOLEAN,
            DEBUG_CONFIG_DEFAULT,
            Importance.LOW,
            DEBUG_CONFIG_DOC
        ).define(
            SHUTDOWN_GRACEFUL_MS_CONFIG,
            Type.INT,
            SHUTDOWN_GRACEFUL_MS_DEFAULT,
            Importance.LOW,
            SHUTDOWN_GRACEFUL_MS_DOC
        ).define(
            ACCESS_CONTROL_ALLOW_ORIGIN_CONFIG,
            Type.STRING,
            ACCESS_CONTROL_ALLOW_ORIGIN_DEFAULT,
            Importance.LOW,
            ACCESS_CONTROL_ALLOW_ORIGIN_DOC
        ).define(
            ACCESS_CONTROL_ALLOW_METHODS,
            Type.STRING,
            ACCESS_CONTROL_ALLOW_METHODS_DEFAULT,
            Importance.LOW,
            ACCESS_CONTROL_ALLOW_METHODS_DOC
        ).define(
            ACCESS_CONTROL_ALLOW_HEADERS,
            Type.STRING,
            ACCESS_CONTROL_ALLOW_HEADERS_DEFAULT,
            Importance.LOW,
            ACCESS_CONTROL_ALLOW_HEADERS_DOC
        ).define(
            ACCESS_CONTROL_SKIP_OPTIONS,
            Type.BOOLEAN,
            ACCESS_CONTROL_SKIP_OPTIONS_DEFAULT,
            Importance.LOW,
            ACCESS_CONTROL_SKIP_OPTIONS_DOC
        ).define(
            REQUEST_LOGGER_NAME_CONFIG,
            Type.STRING,
            REQUEST_LOGGER_NAME_DEFAULT,
            Importance.LOW,
            REQUEST_LOGGER_NAME_DOC
        ).define(
            METRICS_REPORTER_CLASSES_CONFIG,
            Type.LIST,
            METRICS_REPORTER_CLASSES_DEFAULT,
            Importance.LOW,
            METRICS_REPORTER_CLASSES_DOC
        ).define(
            METRICS_SAMPLE_WINDOW_MS_CONFIG,
            Type.LONG,
            METRICS_SAMPLE_WINDOW_MS_DEFAULT,
            ConfigDef.Range.atLeast(0),
            Importance.LOW,
            METRICS_SAMPLE_WINDOW_MS_DOC
        ).define(
            METRICS_NUM_SAMPLES_CONFIG,
            Type.INT,
            METRICS_NUM_SAMPLES_DEFAULT,
            ConfigDef.Range.atLeast(1),
            Importance.LOW,
            METRICS_NUM_SAMPLES_DOC
        ).define(
            METRICS_TAGS_CONFIG,
            Type.LIST,
            METRICS_TAGS_DEFAULT,
            Importance.LOW,
            METRICS_TAGS_DOC
        ).define(
            SSL_KEYSTORE_LOCATION_CONFIG,
            Type.STRING,
            SSL_KEYSTORE_LOCATION_DEFAULT,
            Importance.HIGH,
            SSL_KEYSTORE_LOCATION_DOC
        ).define(
            SSL_KEYSTORE_PASSWORD_CONFIG,
            Type.PASSWORD,
            SSL_KEYSTORE_PASSWORD_DEFAULT,
            Importance.HIGH,
            SSL_KEYSTORE_PASSWORD_DOC
        ).define(
            SSL_KEY_PASSWORD_CONFIG,
            Type.PASSWORD,
            SSL_KEY_PASSWORD_DEFAULT,
            Importance.HIGH,
            SSL_KEY_PASSWORD_DOC
        ).define(
            SSL_KEYSTORE_TYPE_CONFIG,
            Type.STRING,
            SSL_KEYSTORE_TYPE_DEFAULT,
            Importance.MEDIUM,
            SSL_KEYSTORE_TYPE_DOC
        ).define(
            SSL_KEYMANAGER_ALGORITHM_CONFIG,
            Type.STRING,
            SSL_KEYMANAGER_ALGORITHM_DEFAULT,
            Importance.LOW,
            SSL_KEYMANAGER_ALGORITHM_DOC
        ).define(
            SSL_TRUSTSTORE_LOCATION_CONFIG,
            Type.STRING,
            SSL_TRUSTSTORE_LOCATION_DEFAULT,
            Importance.HIGH,
            SSL_TRUSTSTORE_LOCATION_DOC
        ).define(
            SSL_TRUSTSTORE_PASSWORD_CONFIG,
            Type.PASSWORD,
            SSL_TRUSTSTORE_PASSWORD_DEFAULT,
            Importance.HIGH,
            SSL_TRUSTSTORE_PASSWORD_DOC)
        .define(
            SSL_TRUSTSTORE_TYPE_CONFIG,
            Type.STRING,
            SSL_TRUSTSTORE_TYPE_DEFAULT,
            Importance.MEDIUM,
            SSL_TRUSTSTORE_TYPE_DOC)
        .define(
            SSL_TRUSTMANAGER_ALGORITHM_CONFIG,
            Type.STRING,
            SSL_TRUSTMANAGER_ALGORITHM_DEFAULT,
            Importance.LOW,
            SSL_TRUSTMANAGER_ALGORITHM_DOC
        ).define(
            SSL_PROTOCOL_CONFIG,
            Type.STRING,
            SSL_PROTOCOL_DEFAULT,
            Importance.MEDIUM,
            SSL_PROTOCOL_DOC)
        .define(
            SSL_PROVIDER_CONFIG,
            Type.STRING,
            SSL_PROVIDER_DEFAULT,
            Importance.MEDIUM,
            SSL_PROVIDER_DOC
        ).define(
            SSL_CLIENT_AUTHENTICATION_CONFIG,
            Type.STRING,
            SSL_CLIENT_AUTHENTICATION_NONE,
            SSL_CLIENT_AUTHENTICATION_VALIDATOR,
            Importance.MEDIUM,
            SSL_CLIENT_AUTHENTICATION_DOC
        ).define(
            SSL_CLIENT_AUTH_CONFIG,
            Type.BOOLEAN,
            SSL_CLIENT_AUTH_DEFAULT,
            Importance.MEDIUM,
            SSL_CLIENT_AUTH_DOC
        ).define(
            SSL_ENABLED_PROTOCOLS_CONFIG,
            Type.LIST,
            SSL_ENABLED_PROTOCOLS_DEFAULT,
            Importance.MEDIUM,
            SSL_ENABLED_PROTOCOLS_DOC
        ).define(
            SSL_CIPHER_SUITES_CONFIG,
            Type.LIST,
            SSL_CIPHER_SUITES_DEFAULT,
            Importance.LOW,
            SSL_CIPHER_SUITES_DOC
        ).define(
            SSL_ENDPOINT_IDENTIFICATION_ALGORITHM_CONFIG,
            Type.STRING,
            SSL_ENDPOINT_IDENTIFICATION_ALGORITHM_DEFAULT,
            Importance.LOW,
            SSL_ENDPOINT_IDENTIFICATION_ALGORITHM_DOC
        ).define(
            AUTHENTICATION_METHOD_CONFIG,
            Type.STRING,
            AUTHENTICATION_METHOD_NONE,
            AUTHENTICATION_METHOD_VALIDATOR,
            Importance.LOW,
            AUTHENTICATION_METHOD_DOC
        ).define(
            AUTHENTICATION_REALM_CONFIG,
            Type.STRING,
            "",
            Importance.LOW,
            AUTHENTICATION_REALM_DOC
        ).define(
            AUTHENTICATION_ROLES_CONFIG,
            Type.LIST,
            AUTHENTICATION_ROLES_DEFAULT,
            Importance.LOW,
            AUTHENTICATION_ROLES_DOC
        ).define(
            AUTHENTICATION_SKIP_PATHS,
            Type.LIST,
            AUTHENTICATION_SKIP_PATHS_DEFAULT,
            Importance.LOW,
            AUTHENTICATION_SKIP_PATHS_DOC
        ).define(
            ENABLE_GZIP_COMPRESSION_CONFIG,
            Type.BOOLEAN,
            ENABLE_GZIP_COMPRESSION_DEFAULT,
            Importance.LOW,
            ENABLE_GZIP_COMPRESSION_DOC
        ).define(
            WEBSOCKET_PATH_PREFIX_CONFIG,
            Type.STRING,
            "/ws",
            Importance.LOW,
            WEBSOCKET_PATH_PREFIX_DOC
        ).define(
            RESOURCE_EXTENSION_CLASSES_CONFIG,
            Type.LIST,
            emptyList(),
            Importance.LOW,
            RESOURCE_EXTENSION_CLASSES_DOC
        ).define(
            REST_SERVLET_INITIALIZERS_CLASSES_CONFIG,
            Type.LIST,
            emptyList(),
            Importance.LOW,
            REST_SERVLET_INITIALIZERS_CLASSES_DOC
        ).define(
            WEBSOCKET_SERVLET_INITIALIZERS_CLASSES_CONFIG,
            Type.LIST,
            emptyList(),
            Importance.LOW,
            WEBSOCKET_SERVLET_INITIALIZERS_CLASSES_DOC
        ).define(
<<<<<<< HEAD
            IDLE_TIMEOUT_MS_CONFIG,
            Type.LONG,
            IDLE_TIMEOUT_MS_DEFAULT,
            Importance.LOW,
            IDLE_TIMEOUT_MS_DOC
=======
            DOS_FILTER_ENABLED_CONFIG,
            Type.BOOLEAN,
            DOS_FILTER_ENABLED_DEFAULT,
            Importance.LOW,
            DOS_FILTER_ENABLED_DOC
        ).define(
            DOS_FILTER_MAX_REQUESTS_PER_SEC_CONFIG,
            Type.INT,
            DOS_FILTER_MAX_REQUESTS_PER_SEC_DEFAULT,
            Importance.LOW,
            DOS_FILTER_MAX_REQUESTS_PER_SEC_DOC
        ).define(
            DOS_FILTER_DELAY_MS_CONFIG,
            Type.LONG,
            DOS_FILTER_DELAY_MS_DEFAULT.toMillis(),
            Importance.LOW,
            DOS_FILTER_DELAY_MS_DOC
        ).define(
            DOS_FILTER_MAX_WAIT_MS_CONFIG,
            Type.LONG,
            DOS_FILTER_MAX_WAIT_MS_DEFAULT.toMillis(),
            Importance.LOW,
            DOS_FILTER_MAX_WAIT_MS_DOC
        ).define(
            DOS_FILTER_THROTTLED_REQUESTS_CONFIG,
            Type.INT,
            DOS_FILTER_THROTTLED_REQUESTS_DEFAULT,
            Importance.LOW,
            DOS_FILTER_THROTTLED_REQUESTS_DOC
        ).define(
            DOS_FILTER_THROTTLE_MS_CONFIG,
            Type.LONG,
            DOS_FILTER_THROTTLE_MS_DEFAULT.toMillis(),
            Importance.LOW,
            DOS_FILTER_THROTTLE_MS_DOC
        ).define(
            DOS_FILTER_MAX_REQUEST_MS_CONFIG,
            Type.LONG,
            DOS_FILTER_MAX_REQUEST_MS_DEFAULT.toMillis(),
            Importance.LOW,
            DOS_FILTER_MAX_REQUEST_MS_DOC
        ).define(
            DOS_FILTER_MAX_IDLE_TRACKER_MS_CONFIG,
            Type.LONG,
            DOS_FILTER_MAX_IDLE_TRACKER_MS_DEFAULT.toMillis(),
            Importance.LOW,
            DOS_FILTER_MAX_IDLE_TRACKER_MS_DOC
        ).define(
            DOS_FILTER_INSERT_HEADERS_CONFIG,
            Type.BOOLEAN,
            DOS_FILTER_INSERT_HEADERS_DEFAULT,
            Importance.LOW,
            DOS_FILTER_INSERT_HEADERS_DOC
        ).define(
            DOS_FILTER_TRACK_SESSIONS_CONFIG,
            Type.BOOLEAN,
            DOS_FILTER_TRACK_SESSIONS_DEFAULT,
            Importance.LOW,
            DOS_FILTER_TRACK_SESSIONS_DOC
        ).define(
            DOS_FILTER_REMOTE_PORT_CONFIG,
            Type.BOOLEAN,
            DOS_FILTER_REMOTE_PORT_DEFAULT,
            Importance.LOW,
            DOS_FILTER_REMOTE_PORT_DOC
        ).define(
            DOS_FILTER_IP_WHITELIST_CONFIG,
            Type.LIST,
            DOS_FILTER_IP_WHITELIST_DEFAULT,
            Importance.LOW,
            DOS_FILTER_IP_WHITELIST_DOC
        ).define(
            DOS_FILTER_MANAGED_ATTR_CONFIG,
            Type.BOOLEAN,
            DOS_FILTER_MANAGED_ATTR_DEFAULT,
            Importance.LOW,
            DOS_FILTER_MANAGED_ATTR_DOC
>>>>>>> 70a694c0
        );
  }

  private static Time defaultTime = new SystemTime();

  public RestConfig(ConfigDef definition, Map<?, ?> originals) {
    super(definition, originals);
  }

  public RestConfig(ConfigDef definition) {
    super(definition, new TreeMap<>());
  }

  public Time getTime() {
    return defaultTime;
  }

  public final boolean isDosFilterEnabled() {
    return getBoolean(DOS_FILTER_ENABLED_CONFIG);
  }

  public final int getDosFilterMaxRequestsPerSec() {
    return getInt(DOS_FILTER_MAX_REQUESTS_PER_SEC_CONFIG);
  }

  public final Duration getDosFilterDelayMs() {
    return Duration.ofMillis(getLong(DOS_FILTER_DELAY_MS_CONFIG));
  }

  public final Duration getDosFilterMaxWaitMs() {
    return Duration.ofMillis(getLong(DOS_FILTER_MAX_WAIT_MS_CONFIG));
  }

  public final int getDosFilterThrottledRequests() {
    return getInt(DOS_FILTER_THROTTLED_REQUESTS_CONFIG);
  }

  public final Duration getDosFilterThrottleMs() {
    return Duration.ofMillis(getLong(DOS_FILTER_THROTTLE_MS_CONFIG));
  }

  public final Duration getDosFilterMaxRequestMs() {
    return Duration.ofMillis(getLong(DOS_FILTER_MAX_REQUEST_MS_CONFIG));
  }

  public final Duration getDosFilterMaxIdleTrackerMs() {
    return Duration.ofMillis(getLong(DOS_FILTER_MAX_IDLE_TRACKER_MS_CONFIG));
  }

  public final boolean getDosFilterInsertHeaders() {
    return getBoolean(DOS_FILTER_INSERT_HEADERS_CONFIG);
  }

  public final boolean getDosFilterTrackSessions() {
    return getBoolean(DOS_FILTER_TRACK_SESSIONS_CONFIG);
  }

  public final boolean getDosFilterRemotePort() {
    return getBoolean(DOS_FILTER_REMOTE_PORT_CONFIG);
  }

  public final List<String> getDosFilterIpWhitelist() {
    return getList(DOS_FILTER_IP_WHITELIST_CONFIG);
  }

  public final boolean getDosFilterManagedAttr() {
    return getBoolean(DOS_FILTER_MANAGED_ATTR_CONFIG);
  }
}<|MERGE_RESOLUTION|>--- conflicted
+++ resolved
@@ -271,12 +271,11 @@
           + "This is an internal feature and subject to change, "
           + "including changes to the Jetty version";
 
-<<<<<<< HEAD
   public static final String IDLE_TIMEOUT_MS_CONFIG = "idle.timeout.ms";
   public static final String IDLE_TIMEOUT_MS_DOC =
           "The number of milliseconds to hold an idle session open for.";
   public static final long IDLE_TIMEOUT_MS_DEFAULT = 30_000;
-=======
+
   // CHECKSTYLE_RULES.OFF: MethodLength
 
   private static final String DOS_FILTER_ENABLED_CONFIG = "dos.filter.enabled";
@@ -353,7 +352,6 @@
           + "JMX via ContextHandler.MANAGED_ATTRIBUTES) to manage the configuration of the filter."
           + "Default is false.";
   private static final boolean DOS_FILTER_MANAGED_ATTR_DEFAULT = false;
->>>>>>> 70a694c0
 
   public static ConfigDef baseConfigDef() {
     return baseConfigDef(
@@ -657,13 +655,12 @@
             Importance.LOW,
             WEBSOCKET_SERVLET_INITIALIZERS_CLASSES_DOC
         ).define(
-<<<<<<< HEAD
             IDLE_TIMEOUT_MS_CONFIG,
             Type.LONG,
             IDLE_TIMEOUT_MS_DEFAULT,
             Importance.LOW,
             IDLE_TIMEOUT_MS_DOC
-=======
+        ).define(
             DOS_FILTER_ENABLED_CONFIG,
             Type.BOOLEAN,
             DOS_FILTER_ENABLED_DEFAULT,
@@ -741,7 +738,6 @@
             DOS_FILTER_MANAGED_ATTR_DEFAULT,
             Importance.LOW,
             DOS_FILTER_MANAGED_ATTR_DOC
->>>>>>> 70a694c0
         );
   }
 
